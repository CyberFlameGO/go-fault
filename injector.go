--- conflicted
+++ resolved
@@ -195,19 +195,7 @@
 // Handler immediately responds with the configured HTTP status code text.
 func (i *ErrorInjector) Handler(next http.Handler) http.Handler {
 	return http.HandlerFunc(func(w http.ResponseWriter, r *http.Request) {
-<<<<<<< HEAD
-		if i != nil {
-			i.reporter.Report(reflect.ValueOf(*i).Type().Name(), StateStarted)
-
-			if http.StatusText(i.statusCode) != "" {
-				http.Error(w, i.statusText, i.statusCode)
-				return
-			}
-		}
-		next.ServeHTTP(w, r)
-=======
 		http.Error(w, i.statusText, i.statusCode)
->>>>>>> 4191ccf5
 	})
 }
 
@@ -257,19 +245,7 @@
 // Handler waits the configured duration and then continues the request.
 func (i *SlowInjector) Handler(next http.Handler) http.Handler {
 	return http.HandlerFunc(func(w http.ResponseWriter, r *http.Request) {
-<<<<<<< HEAD
-		if i != nil && i.sleep != nil {
-			i.reporter.Report(reflect.ValueOf(*i).Type().Name(), StateStarted)
-			i.sleep(i.duration)
-			i.reporter.Report(reflect.ValueOf(*i).Type().Name(), StateFinished)
-
-			next.ServeHTTP(w, updateRequestContextValue(r, ContextValueSlowInjector))
-		} else {
-			next.ServeHTTP(w, updateRequestContextValue(r, ContextValueSkipped))
-		}
-=======
 		i.sleep(i.duration)
 		next.ServeHTTP(w, updateRequestContextValue(r, ContextValueSlowInjector))
->>>>>>> 4191ccf5
 	})
 }