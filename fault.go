package fault

import (
	"errors"
	"math/rand"
	"net/http"
)

const (
	// defaultRandSeed is used when a random seed is not set explicitly
	defaultRandSeed = 1
)

var (
	// ErrNilInjector returns when a nil Injector type is passed.
	ErrNilInjector = errors.New("injector cannot be nil")
	// ErrInvalidPercent returns when a provided percent is outside of the allowed bounds.
	ErrInvalidPercent = errors.New("percent must be 0.0 <= percent <= 1.0")
)

// Fault is the main struct and combines an Injector with configuration.
type Fault struct {
	// opt holds all of our user provided fault options
	opt Options

	// pathBlacklist is a dict representation of Options.PathBlacklist that is populated in
	// NewFault and used to make path lookups faster.
	pathBlacklist map[string]bool

	// pathWhitelist is a dict representation of Options.PathWhitelist that is populated in
	// NewFault and used to make path lookups faster.
	pathWhitelist map[string]bool

	// randSeed is used to seed our random number generator
	rand *rand.Rand
}

// Options holds configuration for a Fault.
type Options struct {
	// Enabled determines if the fault middleware should evaluate.
	Enabled bool

	// PercentOfRequests is the percent of requests that should have the fault injected. 0.0 <=
	// percent <= 1.0
	PercentOfRequests float32

	// Injector is the interface that returns the handler we will inject.
	Injector Injector

	// PathBlacklist is a list of paths for which faults will never be injected
	PathBlacklist []string

	// PathWhitelist is a list of paths for which faults will be evaluated. If PathWhitelist is
	// empty then faults will evaluate on all paths.
	PathWhitelist []string

<<<<<<< HEAD
	// Reporter is an interface that receives fault event data at Reporter.Report and can act on
	// that data. By default we do not report on events and Reporter is nil.
	Reporter Reporter
=======
	// RandSeed is a number to seed our random gnerator with. Only applies to Fault randomness,
	// not randomness used by injectors.
	RandSeed int64
>>>>>>> 46ca0f7d
}

// NewFault validates the provided options and returns a Fault struct.
func NewFault(o Options) (*Fault, error) {
	output := &Fault{}

	if o.Injector == nil {
		return nil, ErrNilInjector
	}

	if o.PercentOfRequests < 0 || o.PercentOfRequests > 1.0 {
		return nil, ErrInvalidPercent
	}

	if len(o.PathBlacklist) > 0 {
		output.pathBlacklist = make(map[string]bool, len(o.PathBlacklist))
		for _, path := range o.PathBlacklist {
			output.pathBlacklist[path] = true
		}
	}

	if len(o.PathWhitelist) > 0 {
		output.pathWhitelist = make(map[string]bool, len(o.PathWhitelist))
		for _, path := range o.PathWhitelist {
			output.pathWhitelist[path] = true
		}
	}

	// We assume that 0 is unspecified
	if o.RandSeed != 0 {
		output.rand = rand.New(rand.NewSource(o.RandSeed))
	} else {
		output.rand = rand.New(rand.NewSource(defaultRandSeed))
	}

	output.opt = o

	return output, nil
}

// Handler returns the main fault handler, which runs Injector.Handler a percent of the time.
func (f *Fault) Handler(next http.Handler) http.Handler {
	return http.HandlerFunc(func(w http.ResponseWriter, r *http.Request) {
		var shouldEvaluate bool

		// By default faults should not evaluate. Here we go through conditions where faults
		// will evaluate, if everything is configured correctly

		// f.opt.Enabled is the first check, to prioritize speed when faults are disabled
		if f.opt.Enabled && f.opt.Injector != nil {
			// If path is in blacklist, do not evaluate
			if _, ok := f.pathBlacklist[r.URL.Path]; !ok {
				// If whitelist exists and path is not in it, do not evaluate
				if len(f.pathWhitelist) > 0 {
					// If path is in the whitelist, evaluate
					if _, ok := f.pathWhitelist[r.URL.Path]; ok {
						shouldEvaluate = true
					}
				} else {
					// If whitelist does not exist, evaluate
					shouldEvaluate = true
				}
			}
		} else {
			r = updateRequestContextValue(r, ContextValueDisabled)
		}

		if shouldEvaluate && f.percentDo() {
			reportWithMessage(f.opt.Reporter, r, "fault: started")
			f.opt.Injector.Handler(next).ServeHTTP(w, updateRequestContextValue(r, ContextValueInjected))
		} else {
			reportWithMessage(f.opt.Reporter, r, "fault: skipped")
			next.ServeHTTP(w, updateRequestContextValue(r, ContextValueSkipped))
		}
	})
}

func (f *Fault) SetReporter(r Reporter) {
	f.opt.Reporter = r
	f.opt.Injector.SetReporter(r)
}

// percentDo takes a percent (0.0 <= per <= 1.0) and randomly returns true that percent of the time.
// Numbers provided outside of [0.0,1.0] will always return false.
func (f *Fault) percentDo() bool {
	var proceed bool

	rn := f.rand.Float32()
	if rn < f.opt.PercentOfRequests && f.opt.PercentOfRequests <= 1.0 {
		return true
	}

	return proceed
}<|MERGE_RESOLUTION|>--- conflicted
+++ resolved
@@ -54,15 +54,13 @@
 	// empty then faults will evaluate on all paths.
 	PathWhitelist []string
 
-<<<<<<< HEAD
 	// Reporter is an interface that receives fault event data at Reporter.Report and can act on
 	// that data. By default we do not report on events and Reporter is nil.
 	Reporter Reporter
-=======
+
 	// RandSeed is a number to seed our random gnerator with. Only applies to Fault randomness,
 	// not randomness used by injectors.
 	RandSeed int64
->>>>>>> 46ca0f7d
 }
 
 // NewFault validates the provided options and returns a Fault struct.
