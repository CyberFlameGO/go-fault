--- conflicted
+++ resolved
@@ -1,12 +1,11 @@
 package fault
 
 import (
+	"errors"
 	"math/rand"
 	"net/http"
 )
 
-<<<<<<< HEAD
-=======
 var (
 	// ErrNilInjector returns when a nil Injector type is passed.
 	ErrNilInjector = errors.New("injector cannot be nil")
@@ -14,7 +13,6 @@
 	ErrInvalidPercent = errors.New("percent must be 0.0 <= percent <= 1.0")
 )
 
->>>>>>> b2c70c02
 // Fault is the main struct and combines an Injector with configuration.
 type Fault struct {
 	// opt holds all of our user provided fault options
@@ -126,154 +124,4 @@
 	}
 
 	return proceed
-<<<<<<< HEAD
-}
-
-// Injector is an interface for our fault injection middleware. Injectors are wrapped into Faults.
-// Faults handle running the Injector the correct percent of the time.
-type Injector interface {
-	Handler(next http.Handler) http.Handler
-}
-
-// ChainInjector combines many injectors into a single chain injector. In a chain injector the
-// Handler func will execute ChainInjector.middlewares in order and then returns.
-type ChainInjector struct {
-	middlewares []func(next http.Handler) http.Handler
-}
-
-// NewChainInjector combines many injectors into a single chain injector. In a chain injector the
-// Handler() for each injector will execute in the order provided.
-func NewChainInjector(is ...Injector) (*ChainInjector, error) {
-	chainInjector := &ChainInjector{}
-	for _, i := range is {
-		chainInjector.middlewares = append(chainInjector.middlewares, i.Handler)
-	}
-
-	return chainInjector, nil
-}
-
-// Handler executes ChainInjector.middlewares in order and then returns.
-func (i *ChainInjector) Handler(next http.Handler) http.Handler {
-	return http.HandlerFunc(func(w http.ResponseWriter, r *http.Request) {
-		if i != nil {
-			r = updateRequestContextValue(r, ContextValueChainInjector)
-
-			// Loop in reverse to preserve handler order
-			for idx := len(i.middlewares) - 1; idx >= 0; idx-- {
-				next = i.middlewares[idx](next)
-			}
-		}
-		next.ServeHTTP(w, r)
-	})
-}
-
-// RandomInjector combines many injectors into a single injector. When the random injector is called
-// it randomly runs one of the provided injectors.
-type RandomInjector struct {
-	randF       func(int) int
-	middlewares []func(next http.Handler) http.Handler
-}
-
-// NewRandomInjector combines many injectors into a single random injector. When the random injector
-// is called it randomly runs one of the provided injectors.
-func NewRandomInjector(is ...Injector) (*RandomInjector, error) {
-	RandomInjector := &RandomInjector{randF: rand.Intn}
-
-	for _, i := range is {
-		RandomInjector.middlewares = append(RandomInjector.middlewares, i.Handler)
-	}
-
-	return RandomInjector, nil
-}
-
-// Handler executes a random injector from RandomInjector.middlewares
-func (i *RandomInjector) Handler(next http.Handler) http.Handler {
-	return http.HandlerFunc(func(w http.ResponseWriter, r *http.Request) {
-		if i != nil && len(i.middlewares) > 0 {
-			r = updateRequestContextValue(r, ContextValueRandomInjector)
-			i.middlewares[i.randF(len(i.middlewares))](next).ServeHTTP(w, r)
-		} else {
-			next.ServeHTTP(w, r)
-		}
-	})
-}
-
-// RejectInjector immediately sends back an empty response.
-type RejectInjector struct{}
-
-// NewRejectInjector returns a RejectInjector struct.
-func NewRejectInjector() (*RejectInjector, error) {
-	return &RejectInjector{}, nil
-}
-
-// Handler immediately rejects the request, returning an empty response.
-func (i *RejectInjector) Handler(next http.Handler) http.Handler {
-	return http.HandlerFunc(func(w http.ResponseWriter, r *http.Request) {
-		// This is a specialized and documented way of sending an interrupted response to
-		// the client without printing the panic stack trace or erroring.
-		// https://golang.org/pkg/net/http/#Handler
-		panic(http.ErrAbortHandler)
-	})
-}
-
-// ErrorInjector immediately responds with an http status code and the error message associated with
-// that code.
-type ErrorInjector struct {
-	statusCode int
-	statusText string
-}
-
-// NewErrorInjector returns an ErrorInjector that reponds with the configured status code.
-func NewErrorInjector(code int) (*ErrorInjector, error) {
-	statusText := http.StatusText(code)
-	if statusText == "" {
-		return nil, ErrInvalidHTTPCode
-	}
-
-	return &ErrorInjector{
-		statusCode: code,
-		statusText: statusText,
-	}, nil
-}
-
-// Handler immediately responds with the configured HTTP status code and default status text for
-// that code.
-func (i *ErrorInjector) Handler(next http.Handler) http.Handler {
-	return http.HandlerFunc(func(w http.ResponseWriter, r *http.Request) {
-		if i != nil {
-			if http.StatusText(i.statusCode) != "" {
-				http.Error(w, i.statusText, i.statusCode)
-				return
-			}
-		}
-		next.ServeHTTP(w, r)
-	})
-}
-
-// SlowInjector sleeps a specified duration and then continues the request. Simulates latency.
-type SlowInjector struct {
-	duration time.Duration
-	sleep    func(t time.Duration)
-}
-
-// NewSlowInjector returns a SlowInjector that adds the configured latency.
-func NewSlowInjector(d time.Duration) (*SlowInjector, error) {
-	return &SlowInjector{
-		duration: d,
-		sleep:    time.Sleep,
-	}, nil
-}
-
-// Handler waits the configured duration and then continues the request.
-func (i *SlowInjector) Handler(next http.Handler) http.Handler {
-	return http.HandlerFunc(func(w http.ResponseWriter, r *http.Request) {
-		if i != nil {
-			if i.sleep != nil {
-				i.sleep(i.duration)
-			}
-		}
-		next.ServeHTTP(w, updateRequestContextValue(r, ContextValueSlowInjector))
-	})
-=======
->>>>>>> b2c70c02
 }